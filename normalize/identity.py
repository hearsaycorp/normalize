import normalize.coll
import normalize.exc as exc
import normalize.record


def record_id(object_, type_=None):
    """Implementation of id() which is overridable and knows about record's
    primary_key property.  Returns if the two objects may be the "same";
    returns None for other types, meaning all bets about identity are off.

    Curiously, this function resembles conversion between a "record" and a
    "tuple": stripping the logical names from the atomic values.
    """
    if type_ is None:
        type_ = type(object_)

    key_vals = list()
    if not type_.primary_key and issubclass(
        type_, normalize.coll.Collection
    ):
        return tuple(
            record_id(v, type_.itemtype) for k, v in object_.iteritems()
        )

    for prop in type_.primary_key or type_._sorted_properties:
        val = getattr(object_, prop.name, None)
        if val is not None and prop.valuetype:
            value_type_list = (
                prop.valuetype if isinstance(prop.valuetype, tuple) else
                (prop.valuetype,)
            )
            val_pk = ()
            set_elements = 0
            for value_type in value_type_list:
                if issubclass(value_type, normalize.record.Record):
                    pk = record_id(val, value_type)
                    pk_elements = len(x for x in pk if x is not None)
                    if not val_pk or pk_elements > set_elements:
                        val_pk = pk
                        set_elements = pk_elements

            val_pk = val_pk or val
            try:
                val_pk.__hash__()
            except TypeError:
<<<<<<< HEAD
                raise Exception(
                    "PK for %s returned unhashable type; try setting a "
                    "primary key in type %s" % (prop, type_)
=======
                raise exc.KeyHashError(
                    prop=str(prop),
                    typename=type_.__name__,
>>>>>>> 90d64557
                )
            key_vals.append(val_pk)
    return tuple(key_vals)<|MERGE_RESOLUTION|>--- conflicted
+++ resolved
@@ -43,15 +43,9 @@
             try:
                 val_pk.__hash__()
             except TypeError:
-<<<<<<< HEAD
-                raise Exception(
-                    "PK for %s returned unhashable type; try setting a "
-                    "primary key in type %s" % (prop, type_)
-=======
                 raise exc.KeyHashError(
                     prop=str(prop),
                     typename=type_.__name__,
->>>>>>> 90d64557
                 )
             key_vals.append(val_pk)
     return tuple(key_vals)